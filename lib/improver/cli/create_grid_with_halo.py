--- conflicted
+++ resolved
@@ -33,19 +33,12 @@
 
 from improver import cli
 
-<<<<<<< HEAD
-=======
 
->>>>>>> 41cc592a
 @cli.clizefy
 @cli.with_output
 def process(cube: cli.inputcube,
             *,
-<<<<<<< HEAD
             halo_radius: float = 162000.0):
-=======
-            halo_radius=162000.0):
->>>>>>> 41cc592a
     """Generate a zeroed grid with halo from a source cube.
 
     Create a template cube defining a new grid by adding a fixed width halo on
