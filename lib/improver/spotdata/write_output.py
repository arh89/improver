--- conflicted
+++ resolved
@@ -32,11 +32,8 @@
 
 import os
 import iris
-<<<<<<< HEAD
-=======
 
 from improver.utilities.save import save_netcdf
->>>>>>> 90d98f5a
 
 
 class WriteOutput(object):
